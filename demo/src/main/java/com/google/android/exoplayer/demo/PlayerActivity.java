/*
 * Copyright (C) 2014 The Android Open Source Project
 *
 * Licensed under the Apache License, Version 2.0 (the "License");
 * you may not use this file except in compliance with the License.
 * You may obtain a copy of the License at
 *
 *      http://www.apache.org/licenses/LICENSE-2.0
 *
 * Unless required by applicable law or agreed to in writing, software
 * distributed under the License is distributed on an "AS IS" BASIS,
 * WITHOUT WARRANTIES OR CONDITIONS OF ANY KIND, either express or implied.
 * See the License for the specific language governing permissions and
 * limitations under the License.
 */
package com.google.android.exoplayer.demo;

import com.google.android.exoplayer.ExoPlayer;
import com.google.android.exoplayer.VideoSurfaceView;
import com.google.android.exoplayer.demo.player.DashRendererBuilder;
import com.google.android.exoplayer.demo.player.DemoPlayer;
import com.google.android.exoplayer.demo.player.DemoPlayer.RendererBuilder;
import com.google.android.exoplayer.demo.player.ExtractorRendererBuilder;
import com.google.android.exoplayer.demo.player.HlsRendererBuilder;
import com.google.android.exoplayer.demo.player.SmoothStreamingRendererBuilder;
import com.google.android.exoplayer.demo.player.UnsupportedDrmException;
import com.google.android.exoplayer.extractor.mp3.Mp3Extractor;
import com.google.android.exoplayer.extractor.mp4.Mp4Extractor;
import com.google.android.exoplayer.extractor.ts.AdtsExtractor;
import com.google.android.exoplayer.extractor.ts.TsExtractor;
import com.google.android.exoplayer.extractor.webm.WebmExtractor;
import com.google.android.exoplayer.metadata.GeobMetadata;
import com.google.android.exoplayer.metadata.PrivMetadata;
import com.google.android.exoplayer.metadata.TxxxMetadata;
import com.google.android.exoplayer.text.CaptionStyleCompat;
import com.google.android.exoplayer.text.SubtitleView;
import com.google.android.exoplayer.util.Util;
import com.google.android.exoplayer.util.VerboseLogUtil;

import android.annotation.TargetApi;
import android.app.Activity;
import android.content.Context;
import android.content.Intent;
import android.graphics.Point;
import android.net.Uri;
import android.os.Bundle;
import android.text.TextUtils;
import android.util.Log;
import android.view.Display;
import android.view.KeyEvent;
import android.view.Menu;
import android.view.MenuItem;
import android.view.MotionEvent;
import android.view.SurfaceHolder;
import android.view.View;
import android.view.View.OnClickListener;
import android.view.View.OnKeyListener;
import android.view.View.OnTouchListener;
import android.view.WindowManager;
import android.view.accessibility.CaptioningManager;
import android.widget.Button;
import android.widget.MediaController;
import android.widget.PopupMenu;
import android.widget.PopupMenu.OnMenuItemClickListener;
import android.widget.TextView;
import android.widget.Toast;

import java.util.Map;

/**
 * An activity that plays media using {@link DemoPlayer}.
 */
public class PlayerActivity extends Activity implements SurfaceHolder.Callback, OnClickListener,
    DemoPlayer.Listener, DemoPlayer.TextListener, DemoPlayer.Id3MetadataListener {

  public static final String CONTENT_TYPE_EXTRA = "content_type";
  public static final String CONTENT_ID_EXTRA = "content_id";

  private static final String TAG = "PlayerActivity";

  private static final float CAPTION_LINE_HEIGHT_RATIO = 0.0533f;
  private static final int MENU_GROUP_TRACKS = 1;
  private static final int ID_OFFSET = 2;

  private EventLogger eventLogger;
  private MediaController mediaController;
  private View debugRootView;
  private View shutterView;
  private VideoSurfaceView surfaceView;
  private TextView debugTextView;
  private TextView playerStateTextView;
  private SubtitleView subtitleView;
  private Button videoButton;
  private Button audioButton;
  private Button textButton;
  private Button retryButton;

  private DemoPlayer player;
  private boolean playerNeedsPrepare;

  private long playerPosition;
  private boolean enableBackgroundAudio;

  private Uri contentUri;
  private int contentType;
  private String contentId;

  // Activity lifecycle

  @Override
  public void onCreate(Bundle savedInstanceState) {
    super.onCreate(savedInstanceState);

    Intent intent = getIntent();
    contentUri = intent.getData();
    contentType = intent.getIntExtra(CONTENT_TYPE_EXTRA, -1);
    contentId = intent.getStringExtra(CONTENT_ID_EXTRA);

    setContentView(R.layout.player_activity);
    View root = findViewById(R.id.root);
    root.setOnTouchListener(new OnTouchListener() {
      @Override
      public boolean onTouch(View view, MotionEvent motionEvent) {
        if (motionEvent.getAction() == MotionEvent.ACTION_DOWN) {
          toggleControlsVisibility();
        } else if (motionEvent.getAction() == MotionEvent.ACTION_UP) {
          view.performClick();
        }
        return true;
      }
    });
<<<<<<< HEAD
=======
    root.setOnKeyListener(new OnKeyListener() {
      @Override
      public boolean onKey(View v, int keyCode, KeyEvent event) {
        if (keyCode == KeyEvent.KEYCODE_MEDIA_PLAY_PAUSE) {
          return mediaController.dispatchKeyEvent(event);
        }
        return false;
      }
    });
    audioCapabilitiesReceiver = new AudioCapabilitiesReceiver(getApplicationContext(), this);
>>>>>>> 5ca5df0b

    shutterView = findViewById(R.id.shutter);
    debugRootView = findViewById(R.id.controls_root);

    surfaceView = (VideoSurfaceView) findViewById(R.id.surface_view);
    surfaceView.getHolder().addCallback(this);
    debugTextView = (TextView) findViewById(R.id.debug_text_view);

    playerStateTextView = (TextView) findViewById(R.id.player_state_view);
    subtitleView = (SubtitleView) findViewById(R.id.subtitles);

    mediaController = new MediaController(this);
    mediaController.setAnchorView(root);
    retryButton = (Button) findViewById(R.id.retry_button);
    retryButton.setOnClickListener(this);
    videoButton = (Button) findViewById(R.id.video_controls);
    audioButton = (Button) findViewById(R.id.audio_controls);
    textButton = (Button) findViewById(R.id.text_controls);

    DemoUtil.setDefaultCookieManager();
  }

  @Override
  public void onResume() {
    super.onResume();
    configureSubtitleView();
    if (player == null) {
      preparePlayer();
    } else if (player != null) {
      player.setBackgrounded(false);
    }
  }

  @Override
  public void onPause() {
    super.onPause();
    if (!enableBackgroundAudio) {
      releasePlayer();
    } else {
      player.setBackgrounded(true);
    }
    shutterView.setVisibility(View.VISIBLE);
  }

  @Override
  public void onDestroy() {
    super.onDestroy();
    releasePlayer();
  }

  // OnClickListener methods

  @Override
  public void onClick(View view) {
    if (view == retryButton) {
      preparePlayer();
    }
  }

  // Internal methods

  private RendererBuilder getRendererBuilder() {
    String userAgent = Util.getUserAgent(this, "ExoPlayerDemo");
    switch (contentType) {
      case DemoUtil.TYPE_SS:
        return new SmoothStreamingRendererBuilder(this, userAgent, contentUri.toString(),
            new SmoothStreamingTestMediaDrmCallback(), debugTextView);
      case DemoUtil.TYPE_DASH:
<<<<<<< HEAD
        return new DashRendererBuilder(userAgent, contentUri.toString(), contentId,
            new WidevineTestMediaDrmCallback(contentId), debugTextView);
=======
        return new DashRendererBuilder(this, userAgent, contentUri.toString(),
            new WidevineTestMediaDrmCallback(contentId), debugTextView, audioCapabilities);
>>>>>>> 5ca5df0b
      case DemoUtil.TYPE_HLS:
        return new HlsRendererBuilder(this, userAgent, contentUri.toString(), debugTextView,
            audioCapabilities);
      case DemoUtil.TYPE_M4A: // There are no file format differences between M4A and MP4.
      case DemoUtil.TYPE_MP4:
        return new ExtractorRendererBuilder(userAgent, contentUri, debugTextView,
            new Mp4Extractor());
      case DemoUtil.TYPE_MP3:
        return new ExtractorRendererBuilder(userAgent, contentUri, debugTextView,
            new Mp3Extractor());
      case DemoUtil.TYPE_TS:
        return new ExtractorRendererBuilder(userAgent, contentUri, debugTextView,
            new TsExtractor(0, audioCapabilities));
      case DemoUtil.TYPE_AAC:
        return new ExtractorRendererBuilder(userAgent, contentUri, debugTextView,
            new AdtsExtractor());
      case DemoUtil.TYPE_WEBM:
        return new ExtractorRendererBuilder(userAgent, contentUri, debugTextView,
            new WebmExtractor());
      default:
        throw new IllegalStateException("Unsupported type: " + contentType);
    }
  }

  private void preparePlayer() {
    if (player == null) {
      player = new DemoPlayer(getRendererBuilder());
      player.addListener(this);
      player.setTextListener(this);
      player.setMetadataListener(this);
      player.seekTo(playerPosition);
      playerNeedsPrepare = true;
      mediaController.setMediaPlayer(player.getPlayerControl());
      mediaController.setEnabled(true);
      eventLogger = new EventLogger();
      eventLogger.startSession();
      player.addListener(eventLogger);
      player.setInfoListener(eventLogger);
      player.setInternalErrorListener(eventLogger);
    }
    if (playerNeedsPrepare) {
      player.prepare();
      playerNeedsPrepare = false;
      updateButtonVisibilities();
    }
    player.setSurface(surfaceView.getHolder().getSurface());
    player.setPlayWhenReady(true);
  }

  private void releasePlayer() {
    if (player != null) {
      playerPosition = player.getCurrentPosition();
      player.release();
      player = null;
      eventLogger.endSession();
      eventLogger = null;
    }
  }

  // DemoPlayer.Listener implementation

  @Override
  public void onStateChanged(boolean playWhenReady, int playbackState) {
    if (playbackState == ExoPlayer.STATE_ENDED) {
      showControls();
    }
    String text = "playWhenReady=" + playWhenReady + ", playbackState=";
    switch(playbackState) {
      case ExoPlayer.STATE_BUFFERING:
        text += "buffering";
        break;
      case ExoPlayer.STATE_ENDED:
        text += "ended";
        break;
      case ExoPlayer.STATE_IDLE:
        text += "idle";
        break;
      case ExoPlayer.STATE_PREPARING:
        text += "preparing";
        break;
      case ExoPlayer.STATE_READY:
        text += "ready";
        break;
      default:
        text += "unknown";
        break;
    }
    playerStateTextView.setText(text);
    updateButtonVisibilities();
  }

  @Override
  public void onError(Exception e) {
    if (e instanceof UnsupportedDrmException) {
      // Special case DRM failures.
      UnsupportedDrmException unsupportedDrmException = (UnsupportedDrmException) e;
      int stringId = unsupportedDrmException.reason == UnsupportedDrmException.REASON_NO_DRM
          ? R.string.drm_error_not_supported
          : unsupportedDrmException.reason == UnsupportedDrmException.REASON_UNSUPPORTED_SCHEME
          ? R.string.drm_error_unsupported_scheme
          : R.string.drm_error_unknown;
      Toast.makeText(getApplicationContext(), stringId, Toast.LENGTH_LONG).show();
    }
    playerNeedsPrepare = true;
    updateButtonVisibilities();
    showControls();
  }

  @Override
  public void onVideoSizeChanged(int width, int height, float pixelWidthAspectRatio) {
    shutterView.setVisibility(View.GONE);
    surfaceView.setVideoWidthHeightRatio(
        height == 0 ? 1 : (width * pixelWidthAspectRatio) / height);
  }

  // User controls

  private void updateButtonVisibilities() {
    retryButton.setVisibility(playerNeedsPrepare ? View.VISIBLE : View.GONE);
    videoButton.setVisibility(haveTracks(DemoPlayer.TYPE_VIDEO) ? View.VISIBLE : View.GONE);
    audioButton.setVisibility(haveTracks(DemoPlayer.TYPE_AUDIO) ? View.VISIBLE : View.GONE);
    textButton.setVisibility(haveTracks(DemoPlayer.TYPE_TEXT) ? View.VISIBLE : View.GONE);
  }

  private boolean haveTracks(int type) {
    return player != null && player.getTracks(type) != null;
  }

  public void showVideoPopup(View v) {
    PopupMenu popup = new PopupMenu(this, v);
    configurePopupWithTracks(popup, null, DemoPlayer.TYPE_VIDEO);
    popup.show();
  }

  public void showAudioPopup(View v) {
    PopupMenu popup = new PopupMenu(this, v);
    Menu menu = popup.getMenu();
    menu.add(Menu.NONE, Menu.NONE, Menu.NONE, R.string.enable_background_audio);
    final MenuItem backgroundAudioItem = menu.findItem(0);
    backgroundAudioItem.setCheckable(true);
    backgroundAudioItem.setChecked(enableBackgroundAudio);
    OnMenuItemClickListener clickListener = new OnMenuItemClickListener() {
      @Override
      public boolean onMenuItemClick(MenuItem item) {
        if (item == backgroundAudioItem) {
          enableBackgroundAudio = !item.isChecked();
          return true;
        }
        return false;
      }
    };
    configurePopupWithTracks(popup, clickListener, DemoPlayer.TYPE_AUDIO);
    popup.show();
  }

  public void showTextPopup(View v) {
    PopupMenu popup = new PopupMenu(this, v);
    configurePopupWithTracks(popup, null, DemoPlayer.TYPE_TEXT);
    popup.show();
  }

  public void showVerboseLogPopup(View v) {
    PopupMenu popup = new PopupMenu(this, v);
    Menu menu = popup.getMenu();
    menu.add(Menu.NONE, 0, Menu.NONE, R.string.logging_normal);
    menu.add(Menu.NONE, 1, Menu.NONE, R.string.logging_verbose);
    menu.setGroupCheckable(Menu.NONE, true, true);
    menu.findItem((VerboseLogUtil.areAllTagsEnabled()) ? 1 : 0).setChecked(true);
    popup.setOnMenuItemClickListener(new OnMenuItemClickListener() {
      @Override
      public boolean onMenuItemClick(MenuItem item) {
        if (item.getItemId() == 0) {
          VerboseLogUtil.setEnableAllTags(false);
        } else {
          VerboseLogUtil.setEnableAllTags(true);
        }
        return true;
      }
    });
    popup.show();
  }

  private void configurePopupWithTracks(PopupMenu popup,
      final OnMenuItemClickListener customActionClickListener,
      final int trackType) {
    if (player == null) {
      return;
    }
    String[] tracks = player.getTracks(trackType);
    if (tracks == null) {
      return;
    }
    popup.setOnMenuItemClickListener(new OnMenuItemClickListener() {
      @Override
      public boolean onMenuItemClick(MenuItem item) {
        return (customActionClickListener != null
            && customActionClickListener.onMenuItemClick(item))
            || onTrackItemClick(item, trackType);
      }
    });
    Menu menu = popup.getMenu();
    // ID_OFFSET ensures we avoid clashing with Menu.NONE (which equals 0)
    menu.add(MENU_GROUP_TRACKS, DemoPlayer.DISABLED_TRACK + ID_OFFSET, Menu.NONE, R.string.off);
    if (tracks.length == 1 && TextUtils.isEmpty(tracks[0])) {
      menu.add(MENU_GROUP_TRACKS, DemoPlayer.PRIMARY_TRACK + ID_OFFSET, Menu.NONE, R.string.on);
    } else {
      for (int i = 0; i < tracks.length; i++) {
        menu.add(MENU_GROUP_TRACKS, i + ID_OFFSET, Menu.NONE, tracks[i]);
      }
    }
    menu.setGroupCheckable(MENU_GROUP_TRACKS, true, true);
    menu.findItem(player.getSelectedTrackIndex(trackType) + ID_OFFSET).setChecked(true);
  }

  private boolean onTrackItemClick(MenuItem item, int type) {
    if (player == null || item.getGroupId() != MENU_GROUP_TRACKS) {
      return false;
    }
    player.selectTrack(type, item.getItemId() - ID_OFFSET);
    return true;
  }

  private void toggleControlsVisibility()  {
    if (mediaController.isShowing()) {
      mediaController.hide();
      debugRootView.setVisibility(View.GONE);
    } else {
      showControls();
    }
  }

  private void showControls() {
    mediaController.show(0);
    debugRootView.setVisibility(View.VISIBLE);
  }

  // DemoPlayer.TextListener implementation

  @Override
  public void onText(String text) {
    if (TextUtils.isEmpty(text)) {
      subtitleView.setVisibility(View.INVISIBLE);
    } else {
      subtitleView.setVisibility(View.VISIBLE);
      subtitleView.setText(text);
    }
  }

  // DemoPlayer.MetadataListener implementation

  @Override
  public void onId3Metadata(Map<String, Object> metadata) {
    for (Map.Entry<String, Object> entry : metadata.entrySet()) {
      if (TxxxMetadata.TYPE.equals(entry.getKey())) {
        TxxxMetadata txxxMetadata = (TxxxMetadata) entry.getValue();
        Log.i(TAG, String.format("ID3 TimedMetadata %s: description=%s, value=%s",
            TxxxMetadata.TYPE, txxxMetadata.description, txxxMetadata.value));
      } else if (PrivMetadata.TYPE.equals(entry.getKey())) {
        PrivMetadata privMetadata = (PrivMetadata) entry.getValue();
        Log.i(TAG, String.format("ID3 TimedMetadata %s: owner=%s",
            PrivMetadata.TYPE, privMetadata.owner));
      } else if (GeobMetadata.TYPE.equals(entry.getKey())) {
        GeobMetadata geobMetadata = (GeobMetadata) entry.getValue();
        Log.i(TAG, String.format("ID3 TimedMetadata %s: mimeType=%s, filename=%s, description=%s",
            GeobMetadata.TYPE, geobMetadata.mimeType, geobMetadata.filename,
            geobMetadata.description));
      } else {
        Log.i(TAG, String.format("ID3 TimedMetadata %s", entry.getKey()));
      }
    }
  }

  // SurfaceHolder.Callback implementation

  @Override
  public void surfaceCreated(SurfaceHolder holder) {
    if (player != null) {
      player.setSurface(holder.getSurface());
    }
  }

  @Override
  public void surfaceChanged(SurfaceHolder holder, int format, int width, int height) {
    // Do nothing.
  }

  @Override
  public void surfaceDestroyed(SurfaceHolder holder) {
    if (player != null) {
      player.blockingClearSurface();
    }
  }

  private void configureSubtitleView() {
    CaptionStyleCompat captionStyle;
    float captionTextSize = getCaptionFontSize();
    if (Util.SDK_INT >= 19) {
      captionStyle = getUserCaptionStyleV19();
      captionTextSize *= getUserCaptionFontScaleV19();
    } else {
      captionStyle = CaptionStyleCompat.DEFAULT;
    }
    subtitleView.setStyle(captionStyle);
    subtitleView.setTextSize(captionTextSize);
  }

  private float getCaptionFontSize() {
    Display display = ((WindowManager) getSystemService(Context.WINDOW_SERVICE))
        .getDefaultDisplay();
    Point displaySize = new Point();
    display.getSize(displaySize);
    return Math.max(getResources().getDimension(R.dimen.subtitle_minimum_font_size),
        CAPTION_LINE_HEIGHT_RATIO * Math.min(displaySize.x, displaySize.y));
  }

  @TargetApi(19)
  private float getUserCaptionFontScaleV19() {
    CaptioningManager captioningManager =
        (CaptioningManager) getSystemService(Context.CAPTIONING_SERVICE);
    return captioningManager.getFontScale();
  }

  @TargetApi(19)
  private CaptionStyleCompat getUserCaptionStyleV19() {
    CaptioningManager captioningManager =
        (CaptioningManager) getSystemService(Context.CAPTIONING_SERVICE);
    return CaptionStyleCompat.createFromCaptionStyle(captioningManager.getUserStyle());
  }

}<|MERGE_RESOLUTION|>--- conflicted
+++ resolved
@@ -17,6 +17,8 @@
 
 import com.google.android.exoplayer.ExoPlayer;
 import com.google.android.exoplayer.VideoSurfaceView;
+import com.google.android.exoplayer.audio.AudioCapabilities;
+import com.google.android.exoplayer.audio.AudioCapabilitiesReceiver;
 import com.google.android.exoplayer.demo.player.DashRendererBuilder;
 import com.google.android.exoplayer.demo.player.DemoPlayer;
 import com.google.android.exoplayer.demo.player.DemoPlayer.RendererBuilder;
@@ -71,7 +73,8 @@
  * An activity that plays media using {@link DemoPlayer}.
  */
 public class PlayerActivity extends Activity implements SurfaceHolder.Callback, OnClickListener,
-    DemoPlayer.Listener, DemoPlayer.TextListener, DemoPlayer.Id3MetadataListener {
+    DemoPlayer.Listener, DemoPlayer.TextListener, DemoPlayer.Id3MetadataListener,
+    AudioCapabilitiesReceiver.Listener {
 
   public static final String CONTENT_TYPE_EXTRA = "content_type";
   public static final String CONTENT_ID_EXTRA = "content_id";
@@ -105,6 +108,9 @@
   private int contentType;
   private String contentId;
 
+  private AudioCapabilitiesReceiver audioCapabilitiesReceiver;
+  private AudioCapabilities audioCapabilities;
+
   // Activity lifecycle
 
   @Override
@@ -129,8 +135,6 @@
         return true;
       }
     });
-<<<<<<< HEAD
-=======
     root.setOnKeyListener(new OnKeyListener() {
       @Override
       public boolean onKey(View v, int keyCode, KeyEvent event) {
@@ -141,7 +145,6 @@
       }
     });
     audioCapabilitiesReceiver = new AudioCapabilitiesReceiver(getApplicationContext(), this);
->>>>>>> 5ca5df0b
 
     shutterView = findViewById(R.id.shutter);
     debugRootView = findViewById(R.id.controls_root);
@@ -168,11 +171,9 @@
   public void onResume() {
     super.onResume();
     configureSubtitleView();
-    if (player == null) {
-      preparePlayer();
-    } else if (player != null) {
-      player.setBackgrounded(false);
-    }
+
+    // The player will be prepared on receiving audio capabilities.
+    audioCapabilitiesReceiver.register();
   }
 
   @Override
@@ -183,6 +184,7 @@
     } else {
       player.setBackgrounded(true);
     }
+    audioCapabilitiesReceiver.unregister();
     shutterView.setVisibility(View.VISIBLE);
   }
 
@@ -198,6 +200,20 @@
   public void onClick(View view) {
     if (view == retryButton) {
       preparePlayer();
+    }
+  }
+
+  // AudioCapabilitiesReceiver.Listener methods
+
+  @Override
+  public void onAudioCapabilitiesChanged(AudioCapabilities audioCapabilities) {
+    boolean audioCapabilitiesChanged = !audioCapabilities.equals(this.audioCapabilities);
+    if (player == null || audioCapabilitiesChanged) {
+      this.audioCapabilities = audioCapabilities;
+      releasePlayer();
+      preparePlayer();
+    } else if (player != null) {
+      player.setBackgrounded(false);
     }
   }
 
@@ -210,13 +226,8 @@
         return new SmoothStreamingRendererBuilder(this, userAgent, contentUri.toString(),
             new SmoothStreamingTestMediaDrmCallback(), debugTextView);
       case DemoUtil.TYPE_DASH:
-<<<<<<< HEAD
-        return new DashRendererBuilder(userAgent, contentUri.toString(), contentId,
-            new WidevineTestMediaDrmCallback(contentId), debugTextView);
-=======
         return new DashRendererBuilder(this, userAgent, contentUri.toString(),
             new WidevineTestMediaDrmCallback(contentId), debugTextView, audioCapabilities);
->>>>>>> 5ca5df0b
       case DemoUtil.TYPE_HLS:
         return new HlsRendererBuilder(this, userAgent, contentUri.toString(), debugTextView,
             audioCapabilities);
